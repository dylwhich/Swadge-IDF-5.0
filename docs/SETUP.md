# Configuring a Development Environment {#setup}

## General Notes

It is strongly recommend that you follow the instructions on this page to set up your development environment, including the ESP-IDF. It is also possible to follow [Espressif's instructions to install ESP-IDF](https://docs.espressif.com/projects/esp-idf/en/v5.2.1/esp32s2/get-started/index.html#installation) through a standalone installer or an IDE. This can be done if you're sure you know what you're doing or the process written here doesn't work anymore.

It is recommended to use native tools (i.e. Windows programs on Windows), not Windows Subsystem for Linux (WSL) or a virtual machine.

Espressif's installation guide notes limitations for the ESP-IDF's path:
> The installation path of ESP-IDF and ESP-IDF Tools must not be longer than 90 characters.
>
> The installation path of Python or ESP-IDF must not contain white spaces or parentheses.
>
> The installation path of Python or ESP-IDF should not contain special characters (non-ASCII) unless the operating system is configured with “Unicode UTF-8” support.

If the path to your home directory has spaces in it, then installation paths should be changed to something without a space, like `c:\esp\`. Also note that `ccache` uses a temporary directory in your home directory, and spaces in that path cause issues. `ccache` is enabled by default when running `export.ps1`, but it can be disabled by removing the following from `esp-idf/tools/tools.json`:
```
"export_vars": {
  "IDF_CCACHE_ENABLE": "1"
},
```

## Configuring a Windows Environment

The continuous integration for this project runs on a Windows instance. This means one can read [build-firmware-and-emulator.yml](https://github.com/AEFeinstein/Super-2024-Swadge-FW/blob/main/.github/workflows/build-firmware-and-emulator.yml) to see how the Windows build environment is set up from scratch for both the firmware and emulator, though it does not install extra development tools. It is recommend to follow the following guide.

1. [Install `git`](https://git-scm.com/download/win). This is for version control.
2. [Install `python`](https://www.python.org/downloads/). This is for a few utilities. Make sure to check "Add Python to environment variables" when installing.
    * Once python is installed, _before_ setting up the IDF, install `esptool`. We've seen issues when running the IDF's `esptool` independently, but the version in the The Python Package Index seems to work fine. If you've already set up an environment and need to install `esptool`, make sure to do so in a terminal where you **have not** run `export.ps1`, which sets up IDF environment variables.
    ```bash
    python -m pip install esptool
    ```
3. [Install `msys2`](https://www.msys2.org/). This is the environment in which the emulator will be built.
4. Start an `msys2` shell and run the following command to install all required packages for building the emulator:
    ```bash
    pacman --noconfirm -S base-devel mingw-w64-x86_64-gcc mingw-w64-x86_64-gdb mingw-w64-x86_64-clang zip mingw-w64-x86_64-graphviz mingw-w64-x86_64-cppcheck mingw-w64-x86_64-doxygen
    ```
5. Add the following paths to the Windows path variable. [Here are some instructions on how to do that](https://www.architectryan.com/2018/03/17/add-to-the-path-on-windows-10/).
    * `C:\msys64\mingw64\bin`
    * `C:\msys64\usr\bin`
    
    You must add the `msys2` paths **after** the `python` paths and **before** `C:\Windows\System32`. This is because the build uses Windows `python`, not msys2's, and it uses msys2 `find.exe`, not System32's. When it's all set up, it should look something like this:
    
    ![image](https://user-images.githubusercontent.com/231180/224911026-0c6b1063-e4f2-4671-a804-bce004085a3a.png)

<<<<<<< HEAD
8. Clone the ESP-IDF v5.2.1 and install the tools. Note that it will clone into `$HOME/esp/esp-idf`.
=======
6. Clone the ESP-IDF v5.2 and install the tools. Note that it will clone into `$HOME/esp/esp-idf`.
>>>>>>> f995f677
Note: Some installs of Python will have py.exe instead of python.exe - If this is the case, you can edit install.ps1 to replace all instances of python.exe to py.exe OR rename your locally installed py.exe file to python.exe
    ```powershell
    & Set-ExecutionPolicy -Scope CurrentUser Unrestricted
    & git clone -b v5.2.1 --recurse-submodules https://github.com/espressif/esp-idf.git $HOME/esp/esp-idf
    & $HOME\esp\esp-idf\install.ps1
    ```
    > **Warning**
    >
    > Sometimes `install.ps1` can be a bit finicky and not install everything it's supposed to. If it doesn't create a `$HOME/.espressif/python_env` folder, try running a few more times. As a last resort you can try editing `install.ps1` and swap the `"Setting up Python environment"` and `"Installing ESP-IDF tools"` sections to set up the Python environment first.

## Configuring a Linux Environment

1. Run the following commands, depending on your package manager, to install all necessary packages:
    * `apt`:
        ```bash
        sudo apt install build-essential xorg-dev libx11-dev libxinerama-dev libxext-dev mesa-common-dev libglu1-mesa-dev libasound2-dev libpulse-dev libasan8 cppcheck python3 python3-pip python3-venv cmake libusb-1.0-0-dev lcov gdb graphviz
        ```
    * `dnf`:
        ```bash
        sudo dnf group install "C Development Tools and Libraries" "Development Tools"
        sudo dnf install libX11-devel libXinerama-devel libXext-devel mesa-libGLU-devel alsa-lib-devel pulseaudio-libs-devel libudev-devel cmake libasan8 cppcheck python3 python3-pip python3-venv cmake libusb-1.0-0-dev lcov gdb graphviz
        ```
<<<<<<< HEAD
2. Clone the ESP-IDF v5.2.1 and install the tools. Note that it will clone into `~/esp/esp-idf`.
=======
2. Install `doxygen` separately from their website (https://www.doxygen.nl/download.html). Note that the version used in this project is currently 1.10.0 and the version in many package managers is less than that. You will need to extract the binary somewhere and add it to your `PATH` variable. For example, GitHub Actions installs `doxygen` like this:
    ```bash
    wget -q -P ~ https://www.doxygen.nl/files/doxygen-1.10.0.linux.bin.tar.gz
    tar -xf ~/doxygen-1.10.0.linux.bin.tar.gz -C ~

    # This will temporarily add doxygen to the PATH.
    # To do this permanently, add this line to the bottom of your ~/.bashrc file
    export PATH="$PATH:$HOME/doxygen-1.10.0/bin"
    ```
    It is recommended that you uninstall any prior doxygen versions as well:
    ```bash
    sudo apt remove doxygen
    ```
3. Install `clang-17` and `clang-format-17` separately. Note that the version used in this project is currently 17 and the version in many package managers is less than that.
    ```bash
    wget https://apt.llvm.org/llvm.sh
    chmod u+x llvm.sh
    sudo ./llvm.sh 17
    sudo apt install clang-format-17
    ```
4. Clone the ESP-IDF v5.2 and install the tools. Note that it will clone into `~/esp/esp-idf`.
>>>>>>> f995f677
    ```bash
    git clone -b v5.2.1 --recurse-submodules https://github.com/espressif/esp-idf.git ~/esp/esp-idf
    ~/esp/esp-idf/install.sh
    ```

## Configuring a MacOS Environment

> **Warning**
>
> This section is still under development, and as a result, may have unexpected errors in its process.

1. Install [Homebrew](https://brew.sh/)
2. Run the following command to install all necessary dependencies:
    ```bash
    brew install xquartz libxinerama pulseaudio clang-format cppcheck wget doxygen cmake graphviz
    ```
3. Clone the ESP-IDF v5.2.1 and install the tools. Note that it will clone into `~/esp/esp-idf`.
    ```bash
    git clone -b v5.2.1 --recurse-submodules https://github.com/espressif/esp-idf.git ~/esp/esp-idf
    ~/esp/esp-idf/install.sh
    ```
4. Before running the simulator on your machine, you need to start pulseaudio like so:
    ```bash
    brew services start pulseaudio
    ```
    You can stop it by running `brew services stop pulseaudio` when you are done.
    
When running on MacOS, you will need to run the emulator and all build tasks through the xQuartz terminal instead of zsh.

## Building and Flashing Firmware

1. Clone this repository.
    ```powershell
    cd ~/esp/
    git clone https://github.com/AEFeinstein/Super-2024-Swadge-FW.git
    cd Super-2024-Swadge-FW
    ```
2. Make sure the ESP-IDF symbols are exported. This example is for Windows, so the actual command may be different for your OS. Note that `export.ps1` does not make any permanent changes and it must be run each time you open a new terminal for a build.
    ```powershell
    ~/esp/esp-idf/export.ps1
    ```
3. Manual Flashing
    1. Switch the Swadge to USB power so that it is off, hold down the PGM button (up on the D-Pad), and plug it into your computer. Note the serial port that enumerates.
    2. Build and flash with a single command. Note in this example the ESP is connected to `COM8`, and the serial port will likely be different on your system.
    ```powershell
    idf.py -p COM8 -b 2000000 build flash
    ```
      - For Linux and MacOS, use /dev/tty\[devicename] and /dev/cu.\[devicename]
4. Automatic Flashing
    1. Once the Swadge is plugged in and powered on, run this single command which will build the firmware, reboot the Swadge into bootloader mode, flash the firmware, reboot the Swadge again, and open up a serial terminal for debug output.
    ```bash
    make usbflash
    ```
    > **Warning**
    >
    > The Windows version of this script uses `esptool.exe` rather than `esptool.py` because `esptool.py`sometimes doesn't work when invoked independently. If this doesn't work, make sure you've installed `esptool` per the instructions in "Configuring a Windows Environment".

## Building and Running the Emulator

1. Clone this repository. You probably already have it from the prior step but it never hurt to mention.
2. Build the emulator.
    ```powershell
    make clean all
    ```
3. Run the emulator. 
   ```powershell
   ./swadge_emulator
   ```

## Configuring VSCode

[Visual Studio Code IDE](https://code.visualstudio.com/) is recommended for all OSes. The following plugins are recommended:
* [C/C++](https://marketplace.visualstudio.com/items?itemName=ms-vscode.cpptools) - Basic support
* [C/C++ Extension Pack](https://marketplace.visualstudio.com/items?itemName=ms-vscode.cpptools-extension-pack) - Basic support
* [Makefile Tools](https://marketplace.visualstudio.com/items?itemName=ms-vscode.makefile-tools) - Basic support
* [Espressif IDF](https://marketplace.visualstudio.com/items?itemName=espressif.esp-idf-extension) - Integration with ESP-IDF. When setting this up for the first time, point it at ESP-IDF which was previously installed. Do not let it install a second copy. Remember that ESP-IDF should exist in `~/esp/esp-idf` and the tools should exist in `~/.espressif/`.
* [C/C++ Advanced Lint](https://marketplace.visualstudio.com/items?itemName=jbenden.c-cpp-flylint) - Integration with `cppcheck`
* [Clang-Format](https://marketplace.visualstudio.com/items?itemName=xaver.clang-format) - Integration with `clang-format`
* [Doxygen Documentation Generator](https://marketplace.visualstudio.com/items?itemName=cschlosser.doxdocgen) - Integration with `doxygen`
* [Todo Tree](https://marketplace.visualstudio.com/items?itemName=Gruntfuggly.todo-tree) - Handy to track "to-do items"

The `.vscode` folder already has tasks for making and cleaning the emulator. It also has launch settings for launching the emulator with `gdb` attached. To build the firmware from VSCode, use the Espressif extension buttons on the bottom toolbar. The build icon looks like a cylinder. Hover over the other icons to see what they do.

If VSCode isn't finding ESP-IDF symbols, try running the `export.ps1` script from a terminal, then launching code from that same session. For convenience, you can use a small script which exports the ESP-IDF symbols and launches VSCode.

`vsc_esp.sh`:
```bash
~/esp/esp-idf/export.ps1
code ~/esp/Super-2024-Swadge-FW
```

## Updating ESP-IDF

On occasion the ESP-IDF version used to build this project will increment. The easiest way to update ESP-IDF is to delete the existing one, by default installed at `~/esp/esp-idf/`, and the tools, by default installed at `~/.espressif/`, and follow the guide above to clone the new ESP-IDF and run the install script.<|MERGE_RESOLUTION|>--- conflicted
+++ resolved
@@ -43,11 +43,7 @@
     
     ![image](https://user-images.githubusercontent.com/231180/224911026-0c6b1063-e4f2-4671-a804-bce004085a3a.png)
 
-<<<<<<< HEAD
-8. Clone the ESP-IDF v5.2.1 and install the tools. Note that it will clone into `$HOME/esp/esp-idf`.
-=======
-6. Clone the ESP-IDF v5.2 and install the tools. Note that it will clone into `$HOME/esp/esp-idf`.
->>>>>>> f995f677
+6. Clone the ESP-IDF v5.2.1 and install the tools. Note that it will clone into `$HOME/esp/esp-idf`.
 Note: Some installs of Python will have py.exe instead of python.exe - If this is the case, you can edit install.ps1 to replace all instances of python.exe to py.exe OR rename your locally installed py.exe file to python.exe
     ```powershell
     & Set-ExecutionPolicy -Scope CurrentUser Unrestricted
@@ -70,9 +66,6 @@
         sudo dnf group install "C Development Tools and Libraries" "Development Tools"
         sudo dnf install libX11-devel libXinerama-devel libXext-devel mesa-libGLU-devel alsa-lib-devel pulseaudio-libs-devel libudev-devel cmake libasan8 cppcheck python3 python3-pip python3-venv cmake libusb-1.0-0-dev lcov gdb graphviz
         ```
-<<<<<<< HEAD
-2. Clone the ESP-IDF v5.2.1 and install the tools. Note that it will clone into `~/esp/esp-idf`.
-=======
 2. Install `doxygen` separately from their website (https://www.doxygen.nl/download.html). Note that the version used in this project is currently 1.10.0 and the version in many package managers is less than that. You will need to extract the binary somewhere and add it to your `PATH` variable. For example, GitHub Actions installs `doxygen` like this:
     ```bash
     wget -q -P ~ https://www.doxygen.nl/files/doxygen-1.10.0.linux.bin.tar.gz
@@ -93,8 +86,7 @@
     sudo ./llvm.sh 17
     sudo apt install clang-format-17
     ```
-4. Clone the ESP-IDF v5.2 and install the tools. Note that it will clone into `~/esp/esp-idf`.
->>>>>>> f995f677
+4. Clone the ESP-IDF v5.2.1 and install the tools. Note that it will clone into `~/esp/esp-idf`.
     ```bash
     git clone -b v5.2.1 --recurse-submodules https://github.com/espressif/esp-idf.git ~/esp/esp-idf
     ~/esp/esp-idf/install.sh
