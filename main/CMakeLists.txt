--- conflicted
+++ resolved
@@ -27,7 +27,7 @@
                             "modes/lumberjack/lumberjackPlayer.c"
                             "modes/jukebox/jukebox.c"
                             "modes/mainMenu/mainMenu.c"
-<<<<<<< HEAD
+                            "modes/marbles/marbles.c"
                             "modes/mfpaint/mode_paint.c"
                             "modes/mfpaint/paint_brush.c"
                             "modes/mfpaint/paint_common.c"
@@ -41,9 +41,6 @@
                             "modes/mfpaint/paint_util.c"
                             "modes/mfpaint/px_stack.c"
                             "modes/mfpaint/wheel_menu.c"
-=======
-                            "modes/marbles/marbles.c"
->>>>>>> 71c39f9b
                             "modes/pushy/pushy.c"
                             "modes/pong/pong.c"
                             "modes/touchTest/touchTest.c"
@@ -89,11 +86,8 @@
                                 "./modes/tunernome"
                                 "./modes/mainMenu"
                                 "./modes/lumberjack"
-<<<<<<< HEAD
+                                "./modes/marbles"
                                 "./modes/mfpaint"
-=======
-                                "./modes/marbles"
->>>>>>> 71c39f9b
                                 "./modes/demo"
                                 "./modes/quickSettings")
 
