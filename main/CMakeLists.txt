--- conflicted
+++ resolved
@@ -51,11 +51,8 @@
                                 "./display"
                                 "./menu"
                                 "./modes/colorchord"
-<<<<<<< HEAD
+                                "./modes/dance"
                                 "./modes/gamepad"
-=======
-                                "./modes/dance"
->>>>>>> e2000f9a
                                 "./modes/pong"
                                 "./modes/tunernome"
                                 "./modes/mainMenu"
