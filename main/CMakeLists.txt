idf_component_register(SRCS "swadge2024.c"
                            "asset_loaders/heatshrink_decoder.c"
                            "asset_loaders/heatshrink_helper.c"
                            "asset_loaders/spiffs_font.c"
                            "asset_loaders/spiffs_json.c"
                            "asset_loaders/spiffs_song.c"
                            "asset_loaders/spiffs_txt.c"
                            "asset_loaders/spiffs_wsg.c"
                            "colorchord/DFT32.c"
                            "colorchord/embeddedNf.c"
                            "colorchord/embeddedOut.c"
                            "display/fill.c"
                            "display/font.c"
                            "display/shapes.c"
                            "display/wsg.c"
                            "menu/menu.c"
                            "menu/menu_utils.c"
                            "menu/menuLogbookRenderer.c"
                            "modes/accelTest/accelTest.c"
                            "modes/colorchord/mode_colorchord.c"
                            "modes/dance/mode_dance.c"
                            "modes/dance/portable_dance.c"
                            "modes/demo/demoMode.c"
                            "modes/jukebox/jukebox.c"
                            "modes/mainMenu/mainMenu.c"
                            "modes/pong/pong.c"
<<<<<<< HEAD
                            "modes/ray/mode_ray.c"
                            "modes/ray/ray_renderer.c"
                            "modes/ray/ray_map_loader.c"
                            "modes/ray/ray_object.c"
=======
                            "modes/touchTest/touchTest.c"
                            "modes/quickSettings/menuQuickSettingsRenderer.c"
                            "modes/quickSettings/quickSettings.c"
>>>>>>> 1de426c5
                            "modes/tunernome/tunernome.c"
                            "utils/color_utils.c"
                            "utils/geometry.c"
                            "utils/linked_list.c"
                            "utils/p2pConnection.c"
                            "utils/settingsManager.c"
                            "utils/touchUtils.c"
                            "utils/trigonometry.c"
                            "utils/vector2d.c"
                    PRIV_REQUIRES hdw-accel
                                  hdw-battmon
                                  hdw-btn
                                  hdw-bzr
                                  hdw-esp-now
                                  hdw-led
                                  hdw-mic
                                  hdw-nvs
                                  hdw-spiffs
                                  hdw-tft
                                  hdw-temperature
                                  hdw-usb
                                  crashwrap
                    REQUIRES esp_timer
                             spi_flash
                    INCLUDE_DIRS "."
                                "./asset_loaders"
                                "./colorchord"
                                "./utils"
                                "./display"
                                "./menu"
                                "./modes/accelTest"
                                "./modes/touchTest"
                                "./modes/colorchord"
                                "./modes/dance"
                                "./modes/jukebox"
                                "./modes/pong"
                                "./modes/tunernome"
                                "./modes/mainMenu"
<<<<<<< HEAD
                                "./modes/ray"
                                "./modes/demo")
=======
                                "./modes/demo"
                                "./modes/quickSettings")
>>>>>>> 1de426c5

function(spiffs_file_preprocessor)
    add_custom_target(spiffs_preprocessor ALL
    COMMAND make -C ${CMAKE_CURRENT_SOURCE_DIR}/../tools/spiffs_file_preprocessor/
    COMMAND ${CMAKE_CURRENT_SOURCE_DIR}/../tools/spiffs_file_preprocessor/spiffs_file_preprocessor -i ${CMAKE_CURRENT_SOURCE_DIR}/../assets/ -o ${CMAKE_CURRENT_SOURCE_DIR}/../spiffs_image/
    )
endfunction()

# Create a SPIFFS image from the contents of the 'spiffs_image' directory
# that fits the partition named 'storage'. FLASH_IN_PROJECT indicates that
# the generated image should be flashed when the entire project is flashed to
# the target with 'idf.py -p PORT flash'.
spiffs_file_preprocessor()
spiffs_create_partition_image(storage ../spiffs_image FLASH_IN_PROJECT)

# Save the git hash in a variable
execute_process(
    COMMAND git rev-parse --short=7 HEAD
    WORKING_DIRECTORY ${CMAKE_CURRENT_SOURCE_DIR}
    OUTPUT_VARIABLE VERSION_SHA1 )
string(STRIP ${VERSION_SHA1} VERSION_SHA1)
add_definitions( -DGIT_SHA1="${VERSION_SHA1}" )<|MERGE_RESOLUTION|>--- conflicted
+++ resolved
@@ -24,16 +24,13 @@
                             "modes/jukebox/jukebox.c"
                             "modes/mainMenu/mainMenu.c"
                             "modes/pong/pong.c"
-<<<<<<< HEAD
+                            "modes/touchTest/touchTest.c"
+                            "modes/quickSettings/menuQuickSettingsRenderer.c"
+                            "modes/quickSettings/quickSettings.c"
                             "modes/ray/mode_ray.c"
                             "modes/ray/ray_renderer.c"
                             "modes/ray/ray_map_loader.c"
                             "modes/ray/ray_object.c"
-=======
-                            "modes/touchTest/touchTest.c"
-                            "modes/quickSettings/menuQuickSettingsRenderer.c"
-                            "modes/quickSettings/quickSettings.c"
->>>>>>> 1de426c5
                             "modes/tunernome/tunernome.c"
                             "utils/color_utils.c"
                             "utils/geometry.c"
@@ -72,13 +69,9 @@
                                 "./modes/pong"
                                 "./modes/tunernome"
                                 "./modes/mainMenu"
-<<<<<<< HEAD
                                 "./modes/ray"
-                                "./modes/demo")
-=======
                                 "./modes/demo"
                                 "./modes/quickSettings")
->>>>>>> 1de426c5
 
 function(spiffs_file_preprocessor)
     add_custom_target(spiffs_preprocessor ALL
