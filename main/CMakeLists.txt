idf_component_register(SRCS "swadge2024.c"
                            "asset_loaders/heatshrink_decoder.c"
                            "asset_loaders/heatshrink_helper.c"
                            "asset_loaders/spiffs_font.c"
                            "asset_loaders/spiffs_json.c"
                            "asset_loaders/spiffs_song.c"
                            "asset_loaders/spiffs_txt.c"
                            "asset_loaders/spiffs_wsg.c"
                            "colorchord/DFT32.c"
                            "colorchord/embeddedNf.c"
                            "colorchord/embeddedOut.c"
                            "display/fill.c"
                            "display/font.c"
                            "display/shapes.c"
                            "display/wsg.c"
                            "menu/menu.c"
                            "menu/menuLogbookRenderer.c"
                            "modes/accelTest/accelTest.c"
                            "modes/colorchord/mode_colorchord.c"
                            "modes/dance/mode_dance.c"
                            "modes/demo/demoMode.c"
                            "modes/mainMenu/mainMenu.c"
                            "modes/pong/pong.c"
<<<<<<< HEAD
                            "modes/touchTest/touchTest"
=======
                            "modes/tunernome/tunernome.c"
>>>>>>> e2000f9a
                            "utils/color_utils.c"
                            "utils/geometry.c"
                            "utils/linked_list.c"
                            "utils/p2pConnection.c"
                            "utils/settingsManager.c"
                            "utils/touchUtils.c"
                            "utils/trigonometry.c"
                            "utils/vector2d.c"
                    PRIV_REQUIRES hdw-accel
                                  hdw-battmon
                                  hdw-btn
                                  hdw-bzr
                                  hdw-esp-now
                                  hdw-led
                                  hdw-mic
                                  hdw-nvs
                                  hdw-spiffs
                                  hdw-tft
                                  hdw-temperature
                                  hdw-usb
                                  crashwrap
                    REQUIRES esp_timer
                             spi_flash
                    INCLUDE_DIRS "."
                                "./asset_loaders"
                                "./colorchord"
                                "./utils"
                                "./display"
                                "./menu"
                                "./modes/accelTest"
                                "./modes/touchTest"
                                "./modes/colorchord"
                                "./modes/dance"
                                "./modes/pong"
                                "./modes/tunernome"
                                "./modes/mainMenu"
                                "./modes/demo")

function(spiffs_file_preprocessor)
    add_custom_target(spiffs_preprocessor ALL
    COMMAND make -C ${CMAKE_CURRENT_SOURCE_DIR}/../tools/spiffs_file_preprocessor/
    COMMAND ${CMAKE_CURRENT_SOURCE_DIR}/../tools/spiffs_file_preprocessor/spiffs_file_preprocessor -i ${CMAKE_CURRENT_SOURCE_DIR}/../assets/ -o ${CMAKE_CURRENT_SOURCE_DIR}/../spiffs_image/
    )
endfunction()

# Create a SPIFFS image from the contents of the 'spiffs_image' directory
# that fits the partition named 'storage'. FLASH_IN_PROJECT indicates that
# the generated image should be flashed when the entire project is flashed to
# the target with 'idf.py -p PORT flash'.
spiffs_file_preprocessor()
spiffs_create_partition_image(storage ../spiffs_image FLASH_IN_PROJECT)

# Save the git hash in a variable
execute_process(
    COMMAND git rev-parse --short=7 HEAD
    WORKING_DIRECTORY ${CMAKE_CURRENT_SOURCE_DIR}
    OUTPUT_VARIABLE VERSION_SHA1 )
string(STRIP ${VERSION_SHA1} VERSION_SHA1)
add_definitions( -DGIT_SHA1="${VERSION_SHA1}" )<|MERGE_RESOLUTION|>--- conflicted
+++ resolved
@@ -21,11 +21,8 @@
                             "modes/demo/demoMode.c"
                             "modes/mainMenu/mainMenu.c"
                             "modes/pong/pong.c"
-<<<<<<< HEAD
                             "modes/touchTest/touchTest"
-=======
                             "modes/tunernome/tunernome.c"
->>>>>>> e2000f9a
                             "utils/color_utils.c"
                             "utils/geometry.c"
                             "utils/linked_list.c"
