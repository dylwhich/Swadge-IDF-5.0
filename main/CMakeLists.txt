--- conflicted
+++ resolved
@@ -84,11 +84,8 @@
                                 "./modes/pong"
                                 "./modes/tunernome"
                                 "./modes/mainMenu"
-<<<<<<< HEAD
+                                "./modes/lumberjack"
                                 "./modes/mfpaint"
-=======
-                                "./modes/lumberjack"
->>>>>>> c58ca091
                                 "./modes/demo"
                                 "./modes/quickSettings")
 
