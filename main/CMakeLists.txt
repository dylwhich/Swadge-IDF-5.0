--- conflicted
+++ resolved
@@ -24,12 +24,9 @@
                             "modes/jukebox/jukebox.c"
                             "modes/mainMenu/mainMenu.c"
                             "modes/pong/pong.c"
-<<<<<<< HEAD
                             "modes/touchTest/touchTest.c"
-=======
                             "modes/quickSettings/menuQuickSettingsRenderer.c"
                             "modes/quickSettings/quickSettings.c"
->>>>>>> 84ebe4ce
                             "modes/tunernome/tunernome.c"
                             "utils/color_utils.c"
                             "utils/geometry.c"
