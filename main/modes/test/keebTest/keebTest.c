/**
 * @file keebTest.c
 * @author Jeremy Stintzcum (jeremy.stintzcum@gmail.com)
 * @brief A mode designed to test keyboard variations in rapid succession 
 * @version 1.0
 * @date 2024-07-06
 * 
 * @copyright Copyright (c) 2024
 * 
 */

#include "keebTest.h"
#include "textEntry.h"

//==============================================================================
// Function Prototypes
//==============================================================================
static void keebEnterMode(void);
static void keebExitMode(void);
static void keebMainLoop(int64_t elapsedUs);

// Variables
//==============================================================================
<<<<<<< HEAD
=======
#define MAX_TEXT_LEN 128

typedef struct
{
    font_t fnt;
    bool displayText;
    char typedText[MAX_TEXT_LEN];
} keebTest_t;
>>>>>>> c1b2d700

const char keebTestName[] = "Keyboard Test";

swadgeMode_t keebTestMode = {
    .modeName                 = keebTestName,
    .wifiMode                 = NO_WIFI,
    .overrideUsb              = false,
    .usesAccelerometer        = false,
    .usesThermometer          = false,
    .overrideSelectBtn        = false,
    .fnEnterMode              = keebEnterMode,
    .fnExitMode               = keebExitMode,
    .fnMainLoop               = keebMainLoop,
    .fnAudioCallback          = NULL,
    .fnBackgroundDrawCallback = NULL,
    .fnEspNowRecvCb           = NULL,
    .fnEspNowSendCb           = NULL,
    .fnAdvancedUSB            = NULL,
};

keebTest_t* kbTest;

// Function definitions
//==============================================================================

static void keebEnterMode(void)
{
    kbTest = (keebTest_t*)calloc(1, sizeof(keebTest_t));
<<<<<<< HEAD
    loadWsg("kid0.wsg", &kbTest->bg, false);
    loadFont("ibm_vga8.font", &kbTest->fnt1, false);
    loadFont("radiostars.font", &kbTest->fnt2, false);
=======
    loadFont("ibm_vga8.font", &kbTest->fnt, false);
    // loadFont("radiostars.font", &kbTest->fnt, false);
>>>>>>> c1b2d700
    kbTest->displayText = true;
}

static void keebExitMode(void)
{
<<<<<<< HEAD
    freeFont(&kbTest->fnt1);
    freeFont(&kbTest->fnt2);
    freeWsg(&kbTest->bg);
=======
    freeFont(&kbTest->fnt);
>>>>>>> c1b2d700
    free(kbTest);
}

static void keebMainLoop(int64_t elapsedUs)
{
    if (kbTest->displayText)
    {
        int16_t width = textWidth(&kbTest->fnt1, kbTest->typedText);
        fillDisplayArea(0, 0, TFT_WIDTH, TFT_HEIGHT, c111);
        int16_t xOff = (TFT_WIDTH - width) / 2;
        int16_t yOff = (TFT_HEIGHT - kbTest->fnt1.height) / 2;
        drawTextWordWrap(&kbTest->fnt1, c555, kbTest->typedText, &xOff, &yOff, 180, 60);
        drawText(&kbTest->fnt1, c555, kbTest->typedText, xOff, yOff);
        buttonEvt_t evt = {0};
        while (checkButtonQueueWrapper(&evt))
        {
            if (evt.down)
            {
                kbTest->displayText = false;
                textEntryInit(&kbTest->fnt1, MAX_TEXT_LEN + 1, kbTest->typedText);
                textEntrySetTextColor(c555, false);
                textEntrySetEmphasisColor(c500);
                textEntrySetShadowboxColor(true, c111);
                textEntrySetMultiline(true);
            }
        }
    }
    else
    {
        bool done       = false;
        buttonEvt_t evt = {0};
        while (checkButtonQueueWrapper(&evt))
        {
            done = !textEntryInput(evt.down, evt.button);
        }
        if (done)
        {
            kbTest->displayText = true;
        }
        textEntryDraw(elapsedUs);
    }
}<|MERGE_RESOLUTION|>--- conflicted
+++ resolved
@@ -1,12 +1,12 @@
 /**
  * @file keebTest.c
  * @author Jeremy Stintzcum (jeremy.stintzcum@gmail.com)
- * @brief A mode designed to test keyboard variations in rapid succession 
+ * @brief A mode designed to test keyboard variations in rapid succession
  * @version 1.0
  * @date 2024-07-06
- * 
+ *
  * @copyright Copyright (c) 2024
- * 
+ *
  */
 
 #include "keebTest.h"
@@ -15,25 +15,72 @@
 //==============================================================================
 // Function Prototypes
 //==============================================================================
+
 static void keebEnterMode(void);
 static void keebExitMode(void);
 static void keebMainLoop(int64_t elapsedUs);
+static void menuCb(const char* label, bool selected, uint32_t settingVal);
 
-// Variables
 //==============================================================================
-<<<<<<< HEAD
-=======
+// Menu Strings
+//==============================================================================
 #define MAX_TEXT_LEN 128
 
 typedef struct
 {
+    wsg_t bg;
     font_t fnt;
     bool displayText;
     char typedText[MAX_TEXT_LEN];
 } keebTest_t;
->>>>>>> c1b2d700
 
-const char keebTestName[] = "Keyboard Test";
+// TODO:
+// Add menu to configure text entry
+// Add a weird pattern to demonstrate transparancy
+// Add a character count for measurement purposes
+// Option to keep string instead of overwriting it
+
+/*   Menu
+ * - Start typing
+ * - Change font
+ * - Change BG
+ *   - Transparent
+ *   - WSG
+ *   - Color (provide options)
+ * - Change Text color (provide options)
+ * - Change Emphasis color (provide options)
+ * - Change shadow box color and enabled (provide options for color)
+ * - Set Enter visual
+ * - Set Caps visual
+ * - Set multiline or not
+ * - Show character count
+ * - Should string be reset each run?
+ * - Reset to defaults
+ */
+
+const char keebTestName[] = "Keyboard Test"; // Doubles as mode name
+
+static const char teMenuStart[]        = "Start Typing!";
+static const char teMenuFont[]         = "Edit Font";
+static const char teMenuBG[]           = "Background";
+static const char teMenuTransparent[]  = "Transparent";
+static const char teMenuSprite[]       = "Sprite";
+static const char teMenuSolid[]        = "Solid color";
+static const char teMenuText[]         = "Text color";
+static const char teMenuEmphasis[]     = "Emphasis color";
+static const char teMenuShadow[]       = "Shadow Boxes";
+static const char teMenuShadowActive[] = "Active";
+static const char teMenuColor[]        = "Color";
+static const char teMenuEnter[]        = "Enter Style";
+static const char teMenuCaps[]         = "Caps Style";
+static const char teMenuMulti[]        = "Multiline";
+static const char teMenuCount[]        = "Char Count";
+static const char teMenuReset[]        = "Reset str";
+static const char teMenuResetHard[]    = "Reset TE";
+
+//==============================================================================
+// Variables
+//==============================================================================
 
 swadgeMode_t keebTestMode = {
     .modeName                 = keebTestName,
@@ -54,71 +101,88 @@
 
 keebTest_t* kbTest;
 
+//==============================================================================
 // Function definitions
 //==============================================================================
 
 static void keebEnterMode(void)
 {
+    // Initialize
     kbTest = (keebTest_t*)calloc(1, sizeof(keebTest_t));
-<<<<<<< HEAD
+
+    // Get resources
     loadWsg("kid0.wsg", &kbTest->bg, false);
     loadFont("ibm_vga8.font", &kbTest->fnt1, false);
     loadFont("radiostars.font", &kbTest->fnt2, false);
-=======
-    loadFont("ibm_vga8.font", &kbTest->fnt, false);
-    // loadFont("radiostars.font", &kbTest->fnt, false);
->>>>>>> c1b2d700
+    loadFont("rodin_eb.font", &kbTest->fnt3, false);
+    loadFont("righteous_150.font", &kbTest->fnt4, false);
+
+    // Init Menu
+    kbtest->menu = initMenu(keebTestName, menuCb);
+    addSingleItemToMenu(kbtest->menu, teMenuStart);
+    addSingleItemToMenu(kbtest->menu, teMenuFont);
+    kbtest->menu = startSubMenu(kbtest->menu, teMenuBG);
+    addSingleItemToMenu(kbtest->menu, teMenuTransparent);
+    addSingleItemToMenu(kbtest->menu, teMenuSprite);
+    addSingleItemToMenu(kbtest->menu, teMenuSolid);
+    kbtest->menu = endSubMenu(kbtest->menu);
+    addSingleItemToMenu(kbtest->menu, teMenuText);
+    addSingleItemToMenu(kbtest->menu, teMenuEmphasis);
+    kbtest->menu = startSubMenu(kbtest->menu, teMenuShadow);
+    addSingleItemToMenu(kbtest->menu, teMenuShadowActive);
+    addSingleItemToMenu(kbtest->menu, teMenuColor);
+    kbtest->menu = endSubMenu(kbtest->menu);
+    addSingleItemToMenu(kbtest->menu, teMenuEnter);
+    addSingleItemToMenu(kbtest->menu, teMenuCaps);
+    addSingleItemToMenu(kbtest->menu, teMenuMulti);
+    addSingleItemToMenu(kbtest->menu, teMenuCount);
+    addSingleItemToMenu(kbtest->menu, teMenuReset);
+    addSingleItemToMenu(kbtest->menu, teMenuResetHard);
+ 
+    // Init renderer
+    menuManiaRenderer_t* renderer = initMenuManiaRenderer(NULL, NULL, NULL);
+
+    // Set MENU as the starting state
     kbTest->displayText = true;
 }
 
 static void keebExitMode(void)
 {
-<<<<<<< HEAD
-    freeFont(&kbTest->fnt1);
-    freeFont(&kbTest->fnt2);
+    freeFont(&kbTest->fnt);
     freeWsg(&kbTest->bg);
-=======
-    freeFont(&kbTest->fnt);
->>>>>>> c1b2d700
     free(kbTest);
 }
 
 static void keebMainLoop(int64_t elapsedUs)
 {
-    if (kbTest->displayText)
+    buttonEvt_t evt = {0};
+    switch (kbTest->currState)
     {
-        int16_t width = textWidth(&kbTest->fnt1, kbTest->typedText);
-        fillDisplayArea(0, 0, TFT_WIDTH, TFT_HEIGHT, c111);
-        int16_t xOff = (TFT_WIDTH - width) / 2;
-        int16_t yOff = (TFT_HEIGHT - kbTest->fnt1.height) / 2;
-        drawTextWordWrap(&kbTest->fnt1, c555, kbTest->typedText, &xOff, &yOff, 180, 60);
-        drawText(&kbTest->fnt1, c555, kbTest->typedText, xOff, yOff);
-        buttonEvt_t evt = {0};
-        while (checkButtonQueueWrapper(&evt))
-        {
-            if (evt.down)
+        case MENU:
+            while (checkButtonQueueWrapper(&evt))
             {
-                kbTest->displayText = false;
-                textEntryInit(&kbTest->fnt1, MAX_TEXT_LEN + 1, kbTest->typedText);
-                textEntrySetTextColor(c555, false);
-                textEntrySetEmphasisColor(c500);
-                textEntrySetShadowboxColor(true, c111);
-                textEntrySetMultiline(true);
+                menu = menuButton(menu, evt);
             }
-        }
+            // drawMenuMania();
+            break;
+        case TYPING:
+            bool done = false;
+            while (checkButtonQueueWrapper(&evt))
+            {
+                done = !textEntryInput(evt.down, evt.button);
+            }
+            if (done)
+            {
+                kbTest->currState = DISPLAYING;
+            }
+            textEntryDraw(elapsedUs);
+            break;
+        case DISPLAYING:
+            // TODO: Text display screen
+            break;
     }
-    else
-    {
-        bool done       = false;
-        buttonEvt_t evt = {0};
-        while (checkButtonQueueWrapper(&evt))
-        {
-            done = !textEntryInput(evt.down, evt.button);
-        }
-        if (done)
-        {
-            kbTest->displayText = true;
-        }
-        textEntryDraw(elapsedUs);
-    }
+}
+
+static void menuCb(const char* label, bool selected, uint32_t settingVal)
+{
 }