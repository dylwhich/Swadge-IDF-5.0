--- conflicted
+++ resolved
@@ -34,10 +34,7 @@
 int16_t getSin1024(int16_t degree);
 int16_t getCos1024(int16_t degree);
 int32_t getTan1024(int16_t degree);
-<<<<<<< HEAD
 int32_t cordicAtan2(int32_t x, int32_t y);
-=======
 int16_t getAtan2(int32_t y, int32_t x);
->>>>>>> 1de426c5
 
 #endif